--- conflicted
+++ resolved
@@ -316,15 +316,10 @@
                 g_gpu_id_q = local_gpu_q
 
             # init a pool with the nb of worker threads we want
-<<<<<<< HEAD
             nb_workers = len(gpu_ids)
-=======
-            print('-x-'*100)
->>>>>>> 22306296
             self.pool = Pool(processes=nb_workers, initializer=init, initargs=(gpu_q,))
 
         # apply parallelization
-        print('-o-'*100)
         results = self.pool.map(optimize_parallel_gpu_private, self.trials)
         return results
 
